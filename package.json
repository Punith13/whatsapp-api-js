{
  "name": "whatsapp-api-js",
  "version": "0.4.0",
<<<<<<< HEAD
=======
  "author": "Secreto31126",
>>>>>>> e31df657
  "description": "A Whatsapp Official API helper for Node.js",
  "license": "MIT",
  "main": "index.js",
  "scripts": {
    "test": "node --inspect test.js",
    "debug": "node --inspect index.js",
    "document": "./node_modules/.bin/jsdoc -d ./documentation -t ./node_modules/docdash -R ./README.md . ./types",
    "win-document": ".\\node_modules\\.bin\\jsdoc -d ./documentation -t ./node_modules/docdash -R ./README.md . ./types"
  },
  "keywords": [
    "whatsapp",
    "api",
    "helper",
    "bot"
  ],
<<<<<<< HEAD
  "author": "Secreto31126",
  "license": "MIT",
  "repository": {
    "type": "git",
    "url": "https://github.com/Secreto31126/whatsapp-api-js.git"
=======
  "dependencies": {
    "node-fetch": "^2.6.7"
>>>>>>> e31df657
  },
  "devDependencies": {
    "docdash": "^1.2.0",
    "jsdoc": "^3.6.10"
  },
<<<<<<< HEAD
  "dependencies": {
    "cross-fetch": "^3.1.5"
=======
  "repository": {
    "type": "git",
    "url": "git://github.com/Secreto31126/whatsapp-api-js.git"
>>>>>>> e31df657
  }
}<|MERGE_RESOLUTION|>--- conflicted
+++ resolved
@@ -1,10 +1,7 @@
 {
   "name": "whatsapp-api-js",
   "version": "0.4.0",
-<<<<<<< HEAD
-=======
   "author": "Secreto31126",
->>>>>>> e31df657
   "description": "A Whatsapp Official API helper for Node.js",
   "license": "MIT",
   "main": "index.js",
@@ -20,28 +17,15 @@
     "helper",
     "bot"
   ],
-<<<<<<< HEAD
-  "author": "Secreto31126",
-  "license": "MIT",
   "repository": {
     "type": "git",
     "url": "https://github.com/Secreto31126/whatsapp-api-js.git"
-=======
-  "dependencies": {
-    "node-fetch": "^2.6.7"
->>>>>>> e31df657
   },
   "devDependencies": {
     "docdash": "^1.2.0",
     "jsdoc": "^3.6.10"
   },
-<<<<<<< HEAD
   "dependencies": {
     "cross-fetch": "^3.1.5"
-=======
-  "repository": {
-    "type": "git",
-    "url": "git://github.com/Secreto31126/whatsapp-api-js.git"
->>>>>>> e31df657
   }
 }