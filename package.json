--- conflicted
+++ resolved
@@ -79,17 +79,9 @@
     "nyc": "^15.1.0",
     "prettier": "2.8.4",
     "rewire": "^6.0.0",
-<<<<<<< HEAD
-    "sinon": "^14.0.0",
+    "sinon": "^15.0.1",
     "typedoc": "^0.23.25",
     "typescript": "^4.8.4",
     "undici": "^5.18.0"
-=======
-    "sinon": "^15.0.1",
-    "typescript": "^4.8.4"
-  },
-  "dependencies": {
-    "undici": "^5.11.0"
->>>>>>> 15f5ee3d
   }
 }